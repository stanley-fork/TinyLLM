--- conflicted
+++ resolved
@@ -51,12 +51,7 @@
 #     -e DEVICE="cpu" \
 #     -e RESULTS=1 \
 #     -e USE_SYSTEM="false" \
-<<<<<<< HEAD
-#     -e SENTENCE_TRANSFORMERS_HOME=/app/.tinyllm \
-#     -v $PWD/.tinyllm:/app/.tinyllm \
-=======
 #     -v $PWD/prompts.json:/app/prompts.json \
->>>>>>> c901bdd8
 #     --name chatbot \
 #     --restart unless-stopped \
 #     chatbot:0.12.0